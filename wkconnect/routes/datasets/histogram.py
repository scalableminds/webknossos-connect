--- conflicted
+++ resolved
@@ -88,11 +88,7 @@
     mag = available_mags[0]
 
     # This is equivalent to `int(log2(mag.as_np().max()))`, but avoids intermediate floats
-<<<<<<< HEAD
-    zoom_step = mag.as_np().max().bit_length() - 1
-=======
     zoom_step = int(mag.as_np().max()).bit_length() - 1
->>>>>>> 800da0da
 
     align = Vec3D(*(mag.as_np() * BUCKET_SIZE))
     sample_positions = [

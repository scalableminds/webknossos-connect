--- conflicted
+++ resolved
@@ -17,11 +17,8 @@
 from .backends.backend import Backend
 from .backends.boss.backend import Boss
 from .backends.neuroglancer.backend import Neuroglancer
-<<<<<<< HEAD
+from .backends.tiff.backend import Tiff
 from .backends.wkw.backend import Wkw
-=======
-from .backends.tiff.backend import Tiff
->>>>>>> 51cc2c31
 from .repository import Repository
 from .routes import routes
 from .utils.exceptions import exception_traceback, format_exception
@@ -40,11 +37,7 @@
         self.repository: Repository
         self.webknossos: WebKnossos
         self.backends: Dict[str, Backend]
-<<<<<<< HEAD
-        self.available_backends: List[Type[Backend]] = [Boss, Neuroglancer, Wkw]
-=======
-        self.available_backends: List[Type[Backend]] = [Boss, Neuroglancer, Tiff]
->>>>>>> 51cc2c31
+        self.available_backends: List[Type[Backend]] = [Boss, Neuroglancer, Tiff, Wkw]
 
     async def add_dataset(
         self,

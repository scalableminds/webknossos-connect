import asyncio
import json
import logging
import os
import traceback
from copy import deepcopy
from typing import Any, Dict, List, Tuple, Type

from aiohttp import ClientSession
from aiohttp.client_exceptions import ClientConnectorError
from sanic import Sanic, response
from sanic.exceptions import SanicException
from sanic.handlers import ErrorHandler
from sanic.request import Request
from sanic_cors import CORS
from uvloop import Loop

from .backends.backend import Backend
from .backends.boss.backend import Boss
from .backends.neuroglancer.backend import Neuroglancer
from .repository import Repository
from .routes import routes
from .utils.scheduler import repeat_every_seconds
from .utils.types import JSON
from .webknossos.client import WebKnossosClient as WebKnossos
from .webknossos.models import DataSourceId, UnusableDataSource

logger = logging.getLogger()


class Server(Sanic):
    def __init__(self) -> None:
        super().__init__()
        self.http_client: ClientSession
        self.repository: Repository
        self.webknossos: WebKnossos
        self.backends: Dict[str, Backend]
        self.available_backends: List[Type[Backend]] = [Boss, Neuroglancer]

    def format_exception(self, exception: Exception) -> str:
        return f"{type(exception).__name__} in webknossos-connect."

    async def add_dataset(
        self,
        dataset_config: JSON,
        backend_name: str,
        organization_name: str,
        dataset_name: str,
    ) -> None:
        backend = self.backends[backend_name]
        dataset = await backend.handle_new_dataset(
            organization_name, dataset_name, deepcopy(dataset_config)
        )
        self.repository.add_dataset(backend_name, dataset)
        await self.webknossos.report_dataset(dataset.to_webknossos())

    async def load_persisted_datasets(self) -> None:
        def expandvars_hook(dict: Dict[str, Any]) -> Dict[str, Any]:
            for key, val in dict.items():
                if isinstance(val, str):
                    dict[key] = os.path.expandvars(val)
            return dict

        try:
            with open(self.config["datasets_path"]) as datasets_file:
                datasets = json.load(datasets_file, object_hook=expandvars_hook)
        except FileNotFoundError:
            datasets = {}
        dataset_tuples = [
            (backend, organization, dataset, dataset_details)
            for backend, backend_details in datasets.items()
            for organization, organization_details in backend_details.items()
            for dataset, dataset_details in organization_details.items()
        ]
        results = await asyncio.gather(
            *(
                self.add_dataset(
                    dataset_config=dataset_details,
                    backend_name=backend,
                    organization_name=organization,
                    dataset_name=dataset,
                )
                for backend, organization, dataset, dataset_details in dataset_tuples
            ),
            return_exceptions=True,
        )
        await asyncio.gather(
            *(
                self.webknossos.report_dataset(
                    UnusableDataSource(
                        DataSourceId(organization, dataset),
                        status=self.format_exception(result),
                    )
                )
                for result, (_, organization, dataset, _) in zip(
                    results, dataset_tuples
                )
                if isinstance(result, Exception)
            )
        )


app = Server()
CORS(app, automatic_options=True)

with open("data/config.json") as config_file:
    app.config.update(json.load(config_file))


## ERROR HANDLING


class CustomErrorHandler(ErrorHandler):
    def default(self, request: Request, exception: Exception) -> response.HTTPResponse:
        """handles errors that have no other error handlers assigned"""
        if isinstance(exception, SanicException):
            return super().default(request, exception)
        else:
<<<<<<< HEAD
            message = f"{type(exception).__name__} in webknossos-connect."
            stack = traceback.format_exc()
            message_json = {"messages": [{"error": message, "chain": [stack]}]}
            logger.error(stack)
=======
            message = app.format_exception(exception)
            message_json = {
                "messages": [{"error": message, "chain": [traceback.format_exc()]}]
            }
>>>>>>> 6cb17ef9
            return response.json(message_json, status=500)


app.error_handler = CustomErrorHandler()


## TASKS ##


@app.listener("before_server_start")
async def setup(app: Server, loop: Loop) -> None:
    def instanciate_backend(backend_class: Type[Backend]) -> Tuple[str, Backend]:
        backend_name = backend_class.name()
        config = app.config["backends"].get(backend_name, {})
        return (backend_name, backend_class(config, app.http_client))

    app.http_client = await ClientSession(raise_for_status=True).__aenter__()
    app.repository = Repository()
    app.webknossos = WebKnossos(app.config, app.http_client)
    app.backends = dict(map(instanciate_backend, app.available_backends))


@app.listener("before_server_stop")
async def stop_tasks(app: Server, loop: Loop) -> None:
    for task in asyncio.Task.all_tasks():
        if not task == asyncio.Task.current_task():
            task.cancel()


@app.listener("after_server_stop")
async def shutdown(app: Server, loop: Loop) -> None:
    await asyncio.gather(*(backend.on_shutdown() for backend in app.backends.values()))
    await app.http_client.__aexit__(None, None, None)


## ROUTES ##


app.blueprint(routes)


@app.route("/data/health")
async def health(request: Request) -> response.HTTPResponse:
    return response.text("Ok")


@app.route("/api/buildinfo")
async def build_info(request: Request) -> response.HTTPResponse:
    return response.json(
        {
            "webknossosDatastore": {
                "webknossos-connect": {
                    "name": "webknossos-connect",
                    "version": "0.1",
                    "datastoreApiVersion": "1.0",
                }
            }
        }
    )


## MAIN ##


if __name__ == "__main__":

    @repeat_every_seconds(10 * 60)
    async def ping_webknossos(app: Server) -> None:
        try:
            await app.webknossos.report_status()
        except ClientConnectorError:
            logger.warning("Could not ping webknossos, retrying in 10 min.")

    app.add_task(ping_webknossos)

    @repeat_every_seconds(10 * 60)  # , initial_call = False)
    async def scan_inbox(app: Server) -> None:
        try:
            await app.load_persisted_datasets()
        except ClientConnectorError:
            logger.warning(
                "Could not report datasets to webknossos, retrying in 10 min."
            )

    app.add_task(scan_inbox)

    app.run(
        host=app.config["server"]["host"],
        port=app.config["server"]["port"],
        access_log=False,
    )<|MERGE_RESOLUTION|>--- conflicted
+++ resolved
@@ -116,17 +116,10 @@
         if isinstance(exception, SanicException):
             return super().default(request, exception)
         else:
-<<<<<<< HEAD
-            message = f"{type(exception).__name__} in webknossos-connect."
+            message = app.format_exception(exception)
             stack = traceback.format_exc()
             message_json = {"messages": [{"error": message, "chain": [stack]}]}
             logger.error(stack)
-=======
-            message = app.format_exception(exception)
-            message_json = {
-                "messages": [{"error": message, "chain": [traceback.format_exc()]}]
-            }
->>>>>>> 6cb17ef9
             return response.json(message_json, status=500)
 
 

--- conflicted
+++ resolved
@@ -108,13 +108,8 @@
             global_scale,
         )
 
-<<<<<<< HEAD
-    @alru_cache(maxsize=2 ** 12)
-    async def read_data(
-=======
     @alru_cache(maxsize=2 ** 12, cache_exceptions=False)
     async def __cached_read_data(
->>>>>>> e42adae1
         self,
         abstract_dataset: DatasetInfo,
         layer_name: str,
